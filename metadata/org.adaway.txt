--- conflicted
+++ resolved
@@ -7,16 +7,6 @@
 
 Summary:Ad blocker
 Description:
-<<<<<<< HEAD
-AdAway is an open source ad blocker for Android using the hosts file.
-
-
-Permissions:
-- Root access: To write hosts file to system partition
-- Internet access: To download hosts files
-- Modify/delete SD card content: To export lists to sd card
-- Wakelock: Wake up phone when AdAway updates in background
-=======
 An ad blocker using the hosts file.
 
 Permissions:
@@ -24,7 +14,6 @@
 *Internet access: To download hosts files
 *Modify/delete SD card content: To export lists to sd card
 *Wakelock: Wake up phone when AdAway updates in background
->>>>>>> 8e4cb9f5
 
 Translations:
 Help translating AdAway on https://www.transifex.net/projects/p/adaway
