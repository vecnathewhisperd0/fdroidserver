# -*- coding: utf-8 -*-
#
# common.py - part of the FDroid server tools
# Copyright (C) 2010-12, Ciaran Gultnieks, ciaran@ciarang.com
#
# This program is free software: you can redistribute it and/or modify
# it under the terms of the GNU Affero General Public License as published by
# the Free Software Foundation, either version 3 of the License, or
# (at your option) any later version.
#
# This program is distributed in the hope that it will be useful,
# but WITHOUT ANY WARRANTY; without even the implied warranty of
# MERCHANTABILITY or FITNESS FOR A PARTICULAR PURPOSE.  See the
# GNU Affero General Public License for more details.
#
# You should have received a copy of the GNU Affero General Public License
# along with this program.  If not, see <http://www.gnu.org/licenses/>.

import glob, os, sys, re
import shutil
import subprocess
import time
import operator
import cgi

def getvcs(vcstype, remote, local, sdk_path):
    if vcstype == 'git':
        return vcs_git(remote, local, sdk_path)
    elif vcstype == 'svn':
        return vcs_svn(remote, local, sdk_path)
    elif vcstype == 'git-svn':
        return vcs_gitsvn(remote, local, sdk_path)
    elif vcstype == 'hg':
        return vcs_hg(remote, local, sdk_path)
    elif vcstype == 'bzr':
        return vcs_bzr(remote, local, sdk_path)
    elif vcstype == 'srclib':
        return vcs_srclib(remote, local, sdk_path)
    raise VCSException("Invalid vcs type " + vcstype)

class vcs:
    def __init__(self, remote, local, sdk_path):

        self.sdk_path = sdk_path

        # It's possible to sneak a username and password in with
        # the remote address... (this really only applies to svn
        # and we should probably be more specific!)
        index = remote.find('@')
        if index != -1:
            self.username = remote[:index]
            remote = remote[index+1:]
            index = self.username.find(':')
            if index == -1:
                raise VCSException("Password required with username")
            self.password = self.username[index+1:]
            self.username = self.username[:index]
        else:
            self.username = None

        self.remote = remote
        self.local = local
        self.refreshed = False
        self.srclib = None

    # Take the local repository to a clean version of the given revision, which
    # is specificed in the VCS's native format. Beforehand, the repository can
    # be dirty, or even non-existent. If the repository does already exist
    # locally, it will be updated from the origin, but only once in the
    # lifetime of the vcs object.
    # None is acceptable for 'rev' if you know you are cloning a clean copy of
    # the repo - otherwise it must specify a valid revision.
    def gotorevision(self, rev):

        # The .fdroidvcs-id file for a repo tells us what VCS type
        # and remote that directory was created from, allowing us to drop it
        # automatically if either of those things changes.
        fdpath = os.path.join(self.local, '..',
                '.fdroidvcs-' + os.path.basename(self.local))
        cdata = self.repotype() + ' ' + self.remote
        writeback = True
        if os.path.exists(self.local):
            if os.path.exists(fdpath):
                with open(fdpath, 'r') as f:
                    fsdata = f.read()
                if fsdata == cdata:
                    writeback = False
                else:
                    print "*** Repository details changed - deleting ***"
                    shutil.rmtree(self.local)

        self.gotorevisionx(rev)

        # If necessary, write the .fdroidvcs file.
        if writeback:
            with open(fdpath, 'w') as f:
                f.write(cdata)

    # Derived classes need to implement this. It's called once basic checking
    # has been performend.
    def gotorevisionx(self, rev):
        raise VCSException("This VCS type doesn't define gotorevisionx")

    # Initialise and update submodules
    def initsubmodules(self):
        raise VCSException('Submodules not supported for this vcs type')

    # Get a list of all known tags
    def gettags(self):
        raise VCSException('gettags not supported for this vcs type')

    # Returns the srclib (name, path) used in setting up the current
    # revision, or None.
    def getsrclib(self):
        return self.srclib

class vcs_git(vcs):

    def repotype(self):
        return 'git'

    # If the local directory exists, but is somehow not a git repository, git
    # will traverse up the directory tree until it finds one that is (i.e.
    # fdroidserver) and then we'll proceed to destroy it! This is called as
    # a safety check.
    def checkrepo(self):
        p = subprocess.Popen(['git', 'rev-parse', '--show-toplevel'],
                stdout=subprocess.PIPE, cwd=self.local)
        result = p.communicate()[0].rstrip()
        if not result.endswith(self.local):
            raise VCSException('Repository mismatch')

    def gotorevisionx(self, rev):
        if not os.path.exists(self.local):
            # Brand new checkout...
            if subprocess.call(['git', 'clone', self.remote, self.local]) != 0:
                raise VCSException("Git clone failed")
            self.checkrepo()
        else:
            self.checkrepo()
            # Discard any working tree changes...
            if subprocess.call(['git', 'reset', '--hard'], cwd=self.local) != 0:
                raise VCSException("Git reset failed")
            # Remove untracked files now, in case they're tracked in the target
            # revision (it happens!)...
            if subprocess.call(['git', 'clean', '-dffx'], cwd=self.local) != 0:
                raise VCSException("Git clean failed")
            if not self.refreshed:
                # Get latest commits and tags from remote...
                if subprocess.call(['git', 'fetch', 'origin'],
                        cwd=self.local) != 0:
                    raise VCSException("Git fetch failed")
                if subprocess.call(['git', 'fetch', '--tags', 'origin'],
                        cwd=self.local) != 0:
                    raise VCSException("Git fetch failed")
                self.refreshed = True
        # Check out the appropriate revision...
        if rev:
            if subprocess.call(['git', 'checkout', rev], cwd=self.local) != 0:
                raise VCSException("Git checkout failed")
        # Get rid of any uncontrolled files left behind...
        if subprocess.call(['git', 'clean', '-dffx'], cwd=self.local) != 0:
            raise VCSException("Git clean failed")

    def initsubmodules(self):
        self.checkrepo()
        if subprocess.call(['git', 'submodule', 'init'],
                cwd=self.local) != 0:
            raise VCSException("Git submodule init failed")
        if subprocess.call(['git', 'submodule', 'update'],
                cwd=self.local) != 0:
            raise VCSException("Git submodule update failed")

    def gettags(self):
        self.checkrepo()
        p = subprocess.Popen(['git', 'tag'],
                stdout=subprocess.PIPE, cwd=self.local)
        return p.communicate()[0].splitlines()


class vcs_gitsvn(vcs):

    def repotype(self):
        return 'git-svn'

    # If the local directory exists, but is somehow not a git repository, git
    # will traverse up the directory tree until it finds one that is (i.e.
    # fdroidserver) and then we'll proceed to destory it! This is called as
    # a safety check.
    def checkrepo(self):
        p = subprocess.Popen(['git', 'rev-parse', '--show-toplevel'],
                stdout=subprocess.PIPE, cwd=self.local)
        result = p.communicate()[0].rstrip()
        if not result.endswith(self.local):
            raise VCSException('Repository mismatch')

    def gotorevisionx(self, rev):
        if not os.path.exists(self.local):
            # Brand new checkout...
            if subprocess.call(['git', 'svn', 'clone', self.remote, self.local]) != 0:
                raise VCSException("Git clone failed")
            self.checkrepo()
        else:
            self.checkrepo()
            # Discard any working tree changes...
            if subprocess.call(['git', 'reset', '--hard'], cwd=self.local) != 0:
                raise VCSException("Git reset failed")
            # Remove untracked files now, in case they're tracked in the target
            # revision (it happens!)...
            if subprocess.call(['git', 'clean', '-dffx'], cwd=self.local) != 0:
                raise VCSException("Git clean failed")
            if not self.refreshed:
                # Get new commits and tags from repo...
                if subprocess.call(['git', 'svn', 'rebase'],
                        cwd=self.local) != 0:
                    raise VCSException("Git svn rebase failed")
                self.refreshed = True
        if rev:
            # Figure out the git commit id corresponding to the svn revision...
            p = subprocess.Popen(['git', 'svn', 'find-rev', 'r' + rev],
                cwd=self.local, stdout=subprocess.PIPE)
            rev = p.communicate()[0].rstrip()
            if p.returncode != 0 or len(rev) == 0:
                raise VCSException("Failed to get git treeish from svn rev")
            # Check out the appropriate revision...
            if subprocess.call(['git', 'checkout', rev], cwd=self.local) != 0:
                raise VCSException("Git checkout failed")
        # Get rid of any uncontrolled files left behind...
        if subprocess.call(['git', 'clean', '-dffx'], cwd=self.local) != 0:
            raise VCSException("Git clean failed")

class vcs_svn(vcs):

    def repotype(self):
        return 'svn'

    def userargs(self):
        if self.username is None:
            return ['--non-interactive']
        return ['--username', self.username, 
                '--password', self.password,
                '--non-interactive']

    def gotorevisionx(self, rev):
        if not os.path.exists(self.local):
            if subprocess.call(['svn', 'checkout', self.remote, self.local] +
                    self.userargs()) != 0:
                raise VCSException("Svn checkout failed")
        else:
            for svncommand in (
                    'svn revert -R .',
                    r"svn status | awk '/\?/ {print $2}' | xargs rm -rf"):
                if subprocess.call(svncommand, cwd=self.local,
                        shell=True) != 0:
                    raise VCSException("Svn reset failed")
            if not self.refreshed:
                if subprocess.call(['svn', 'update'] +
                        self.userargs(), cwd=self.local) != 0:
                    raise VCSException("Svn update failed")
                self.refreshed = True
        if rev:
            revargs = ['-r', rev]
            if subprocess.call(['svn', 'update', '--force'] + revargs +
                    self.userargs(), cwd=self.local) != 0:
                raise VCSException("Svn update failed")


class vcs_hg(vcs):

    def repotype(self):
        return 'hg'

    def gotorevisionx(self, rev):
        if not os.path.exists(self.local):
            if subprocess.call(['hg', 'clone', self.remote, self.local]) !=0:
                raise VCSException("Hg clone failed")
        else:
            if subprocess.call('hg status -u | xargs rm -rf',
                    cwd=self.local, shell=True) != 0:
                raise VCSException("Hg clean failed")
            if not self.refreshed:
                if subprocess.call(['hg', 'pull'],
                        cwd=self.local) != 0:
                    raise VCSException("Hg pull failed")
                self.refreshed = True
        if rev:
            revargs = [rev]
            if subprocess.call(['hg', 'checkout', '-C'] + revargs,
                    cwd=self.local) != 0:
                raise VCSException("Hg checkout failed")


class vcs_bzr(vcs):

    def repotype(self):
        return 'bzr'

    def gotorevisionx(self, rev):
        if not os.path.exists(self.local):
            if subprocess.call(['bzr', 'branch', self.remote, self.local]) != 0:
                raise VCSException("Bzr branch failed")
        else:
            if subprocess.call(['bzr', 'clean-tree', '--force',
                    '--unknown', '--ignored'], cwd=self.local) != 0:
                raise VCSException("Bzr revert failed")
            if not self.refreshed:
                if subprocess.call(['bzr', 'pull'],
                        cwd=self.local) != 0:
                    raise VCSException("Bzr update failed")
                self.refreshed = True
        if rev:
            revargs = ['-r', rev]
            if subprocess.call(['bzr', 'revert'] + revargs,
                    cwd=self.local) != 0:
                raise VCSException("Bzr revert failed")

class vcs_srclib(vcs):

    def repotype(self):
        return 'srclib'

    def gotorevisionx(self, rev):

        # Yuk...
        extlib_dir = 'build/extlib'

        if os.path.exists(self.local):
            shutil.rmtree(self.local)

        if self.remote.find(':') != -1:
            srclib, path = self.remote.split(':')
        else:
            srclib = self.remote
            path = None
        libdir = getsrclib(srclib + '@' + rev, extlib_dir, self.sdk_path)
        self.srclib = (srclib, libdir)
        if path:
            libdir = os.path.join(libdir, path)
        shutil.copytree(libdir, self.local)
        return self.local


# Get the type expected for a given metadata field.
def metafieldtype(name):
    if name == 'Description':
        return 'multiline'
    if name == 'Requires Root':
        return 'flag'
    if name == 'Build Version':
        return 'build'
    if name == 'Use Built':
        return 'obsolete'
    return 'string'


# Parse metadata for a single application.
#
#  'metafile' - the filename to read. The package id for the application comes
#               from this filename. Pass None to get a blank entry.
#
# Returns a dictionary containing all the details of the application. There are
# two major kinds of information in the dictionary. Keys beginning with capital
# letters correspond directory to identically named keys in the metadata file.
# Keys beginning with lower case letters are generated in one way or another,
# and are not found verbatim in the metadata.
#
# Known keys not originating from the metadata are:
#
#  'id'               - the application's package ID
#  'builds'           - a list of dictionaries containing build information
#                       for each defined build
#  'comments'         - a list of comments from the metadata file. Each is
#                       a tuple of the form (field, comment) where field is
#                       the name of the field it preceded in the metadata
#                       file. Where field is None, the comment goes at the
#                       end of the file. Alternatively, 'build:version' is
#                       for a comment before a particular build version.
#  'descriptionlines' - original lines of description as formatted in the
#                       metadata file.
#
def parse_metadata(metafile, **kw):

    def parse_buildline(lines):
        value = "".join(lines)
        parts = [p.replace("\\,", ",")
                 for p in re.split(r"(?<!\\),", value)]
        if len(parts) < 3:
            raise MetaDataException("Invalid build format: " + value + " in " + metafile.name)
        thisbuild = {}
        thisbuild['origlines'] = lines
        thisbuild['version'] = parts[0]
        thisbuild['vercode'] = parts[1]
        thisbuild['commit'] = parts[2]
        for p in parts[3:]:
            pk, pv = p.split('=', 1)
            thisbuild[pk] = pv
        return thisbuild

    def add_comments(key):
        for comment in curcomments:
            thisinfo['comments'].append((key, comment))
        del curcomments[:]

    thisinfo = {}
    if metafile:
        if not isinstance(metafile, file):
            metafile = open(metafile, "r")
        thisinfo['id'] = metafile.name[9:-4]
        if kw.get("verbose", False):
            print "Reading metadata for " + thisinfo['id']
    else:
        thisinfo['id'] = None

    # Defaults for fields that come from metadata...
    thisinfo['Name'] = None
    thisinfo['Category'] = 'None'
    thisinfo['Description'] = []
    thisinfo['Summary'] = ''
    thisinfo['License'] = 'Unknown'
    thisinfo['Web Site'] = ''
    thisinfo['Source Code'] = ''
    thisinfo['Issue Tracker'] = ''
    thisinfo['Donate'] = None
    thisinfo['FlattrID'] = None
    thisinfo['Bitcoin'] = None
    thisinfo['Disabled'] = None
    thisinfo['AntiFeatures'] = None
    thisinfo['Update Check Mode'] = 'Market'
    thisinfo['Auto Update Mode'] = 'None'
    thisinfo['Current Version'] = ''
    thisinfo['Current Version Code'] = '0'
    thisinfo['Repo Type'] = ''
    thisinfo['Repo'] = ''
    thisinfo['Requires Root'] = False

    # General defaults...
    thisinfo['builds'] = []
    thisinfo['comments'] = []

    if metafile is None:
        return thisinfo

    mode = 0
    buildlines = []
    curcomments = []

    for line in metafile:
        line = line.rstrip('\r\n')
        if mode == 0:
            if len(line) == 0:
                continue
            if line.startswith("#"):
                curcomments.append(line)
                continue
            index = line.find(':')
            if index == -1:
                raise MetaDataException("Invalid metadata in " + metafile.name + " at: " + line)
            field = line[:index]
            value = line[index+1:]

            # Translate obsolete fields...
            if field == 'Market Version':
                field = 'Current Version'
            if field == 'Market Version Code':
                field = 'Current Version Code'

            fieldtype = metafieldtype(field)
            if fieldtype != 'build':
                add_comments(field)
            if fieldtype == 'multiline':
                mode = 1
                thisinfo[field] = []
                if len(value) > 0:
                    raise MetaDataException("Unexpected text on same line as " + field + " in " + metafile.name)
            elif fieldtype == 'string':
                thisinfo[field] = value
            elif fieldtype == 'flag':
                if value == 'Yes':
                    thisinfo[field] = True
                elif value == 'No':
                    thisinfo[field] = False
                else:
                    raise MetaDataException("Expected Yes or No for " + field + " in " + metafile.name)
            elif fieldtype == 'build':
                if value.endswith("\\"):
                    mode = 2
                    buildlines = [value[:-1]]
                else:
                    thisinfo['builds'].append(parse_buildline([value]))
                    add_comments('build:' + thisinfo['builds'][-1]['version'])
            elif fieldtype == 'obsolete':
                pass        # Just throw it away!
            else:
                raise MetaDataException("Unrecognised field type for " + field + " in " + metafile.name)
        elif mode == 1:     # Multiline field
            if line == '.':
                mode = 0
            else:
                thisinfo[field].append(line)
        elif mode == 2:     # Line continuation mode in Build Version
            if line.endswith("\\"):
                buildlines.append(line[:-1])
            else:
                buildlines.append(line)
                thisinfo['builds'].append(
                    parse_buildline(buildlines))
                add_comments('build:' + thisinfo['builds'][-1]['version'])
                mode = 0
    add_comments(None)

    # Mode at end of file should always be 0...
    if mode == 1:
        raise MetaDataException(field + " not terminated in " + metafile.name)
    elif mode == 2:
        raise MetaDataException("Unterminated continuation in " + metafile.name)

    if len(thisinfo['Description']) == 0:
        thisinfo['Description'].append('No description available')

    # Ensure all AntiFeatures are recognised...
    if thisinfo['AntiFeatures']:
        parts = thisinfo['AntiFeatures'].split(",")
        for part in parts:
            if (part != "Ads" and
                part != "Tracking" and
                part != "NonFreeNet" and
                part != "NonFreeDep" and
                part != "NonFreeAdd"):
                raise MetaDataException("Unrecognised antifeature '" + part + "' in " \
                            + metafile.name)

    return thisinfo

# Write a metadata file.
#
# 'dest'    - The path to the output file
# 'app'     - The app data
def write_metadata(dest, app):

    def writecomments(key):
        for pf, comment in app['comments']:
            if pf == key:
                mf.write(comment + '\n')

    def writefield(field, value=None):
        writecomments(field)
        if value is None:
            value = app[field]
        mf.write(field + ':' + value + '\n')

    mf = open(dest, 'w')
    if app['Disabled']:
        writefield('Disabled')
    if app['AntiFeatures']:
        writefield('AntiFeatures')
    writefield('Category')
    writefield('License')
    writefield('Web Site')
    writefield('Source Code')
    writefield('Issue Tracker')
    if app['Donate']:
        writefield('Donate')
    if app['FlattrID']:
        writefield('FlattrID')
    if app['Bitcoin']:
        writefield('Bitcoin')
    mf.write('\n')
    if app['Name']:
        writefield('Name')
    writefield('Summary')
    writefield('Description', '')
    for line in app['Description']:
        mf.write(line + '\n')
    mf.write('.\n')
    mf.write('\n')
    if app['Requires Root']:
        writefield('Requires Root', 'Yes')
        mf.write('\n')
    if len(app['Repo Type']) > 0:
        writefield('Repo Type')
        writefield('Repo')
        mf.write('\n')
    for build in app['builds']:
        writecomments('build:' + build['version'])
        mf.write('Build Version:')
        if build.has_key('origlines'):
            # Keeping the original formatting if we loaded it from a file...
            mf.write('\\\n'.join(build['origlines']) + '\n')
        else:
            mf.write(build['version'] + ',' + build['vercode'] + ',' + 
                    build['commit'])
            for key,value in build.iteritems():
                if key not in ['version', 'vercode', 'commit']:
                    mf.write(',' + key + '=' + value)
            mf.write('\n')
    if len(app['builds']) > 0:
        mf.write('\n')
    writefield('Auto Update Mode')
    writefield('Update Check Mode')
    if len(app['Current Version']) > 0:
        writefield('Current Version')
        writefield('Current Version Code')
    mf.write('\n')
    writecomments(None)
    mf.close()


# Read all metadata. Returns a list of 'app' objects (which are dictionaries as
# returned by the parse_metadata function.
def read_metadata(verbose=False, xref=True):
    apps = []
    for metafile in sorted(glob.glob(os.path.join('metadata', '*.txt'))):
        if verbose:
            print "Reading " + metafile
        apps.append(parse_metadata(metafile, verbose=verbose))

    if xref:
        # Parse all descriptions at load time, just to ensure cross-referencing
        # errors are caught early rather than when they hit the build server.
        def linkres(link):
            for app in apps:
                if app['id'] == link:
                    return ("fdroid.app:" + link, "Dummy name - don't know yet")
            raise MetaDataException("Cannot resolve app id " + link)
        for app in apps:
            try:
                description_html(app['Description'], linkres)
            except Exception, e:
                raise MetaDataException("Problem with description of " + app['id'] +
                        " - " + str(e))

    return apps

# Formatter for descriptions. Create an instance, and call parseline() with
# each line of the description source from the metadata. At the end, call
# end() and then text_plain, text_wiki and text_html will contain the result.
class DescriptionFormatter:
    stNONE = 0
    stPARA = 1
    stUL = 2
    stOL = 3
    bold = False
    ital = False
    state = stNONE
    text_plain = ''
    text_wiki = ''
    text_html = ''
    linkResolver = None
    def __init__(self, linkres):
        self.linkResolver = linkres
    def endcur(self, notstates=None):
        if notstates and self.state in notstates:
            return
        if self.state == self.stPARA:
            self.endpara()
        elif self.state == self.stUL:
            self.endul()
        elif self.state == self.stOL:
            self.endol()
    def endpara(self):
        self.text_plain += '\n'
        self.text_html += '</p>'
        self.state = self.stNONE
    def endul(self):
        self.text_html += '</ul>'
        self.state = self.stNONE
    def endol(self):
        self.text_html += '</ol>'
        self.state = self.stNONE

    def formatted(self, txt, html):
        formatted = ''
        if html:
            txt = cgi.escape(txt)
        while True:
            index = txt.find("''")
            if index == -1:
                return formatted + txt
            formatted += txt[:index]
            txt = txt[index:]
            if txt.startswith("'''"):
                if html:
                    if self.bold:
                        formatted += '</b>'
                    else:
                        formatted += '<b>'
                self.bold = not self.bold
                txt = txt[3:]
            else:
                if html:
                    if self.ital:
                        formatted += '</i>'
                    else:
                        formatted += '<i>'
                self.ital = not self.ital
                txt = txt[2:]


    def linkify(self, txt):
        linkified_plain = ''
        linkified_html = ''
        while True:
            index = txt.find("[")
            if index == -1:
                return (linkified_plain + self.formatted(txt, False), linkified_html + self.formatted(txt, True))
            linkified_plain += self.formatted(txt[:index], False)
            linkified_html += self.formatted(txt[:index], True)
            txt = txt[index:]
            if txt.startswith("[["):
                index = txt.find("]]")
                if index == -1:
                    raise MetaDataException("Unterminated ]]")
                url = txt[2:index]
                if self.linkResolver:
                    url, urltext = self.linkResolver(url)
                else:
                    urltext = url
                linkified_html += '<a href="' + url + '">' + cgi.escape(urltext) + '</a>'
                linkified_plain += urltext
                txt = txt[index+2:]
            else:
                index = txt.find("]")
                if index == -1:
                    raise MetaDataException("Unterminated ]")
                url = txt[1:index]
                index2 = url.find(' ')
                if index2 == -1:
                    urltxt = url
                else:
                    urltxt = url[index2 + 1:]
                    url = url[:index2]
                linkified_html += '<a href="' + url + '">' + cgi.escape(urltxt) + '</a>'
                linkified_plain += urltxt
                if urltxt != url:
                    linkified_plain += ' (' + url + ')'
                txt = txt[index+1:]

    def addtext(self, txt):
        p, h = self.linkify(txt)
        self.text_plain += p
        self.text_html += h

    def parseline(self, line):
        self.text_wiki += line + '\n'
        if len(line) == 0:
            self.endcur()
        elif line.startswith('*'):
            self.endcur([self.stUL])
            if self.state != self.stUL:
                self.text_html += '<ul>'
                self.state = self.stUL
            self.text_html += '<li>'
            self.text_plain += '*'
            self.addtext(line[1:])
            self.text_html += '</li>'
        elif line.startswith('#'):
            self.endcur([self.stOL])
            if self.state != self.stOL:
                self.text_html += '<ol>'
                self.state = self.stOL
            self.text_html += '<li>'
            self.text_plain += '*' #TODO: lazy - put the numbers in!
            self.addtext(line[1:])
            self.text_html += '</li>'
        else:
            self.endcur([self.stPARA])
            if self.state == self.stNONE:
                self.text_html += '<p>'
                self.state = self.stPARA
            elif self.state == self.stPARA:
                self.text_html += ' '
                self.text_plain += ' '
            self.addtext(line)

    def end(self):
        self.endcur()

# Parse multiple lines of description as written in a metadata file, returning
# a single string in plain text format.
def description_plain(lines, linkres):
    ps = DescriptionFormatter(linkres)
    for line in lines:
        ps.parseline(line)
    ps.end()
    return ps.text_plain

# Parse multiple lines of description as written in a metadata file, returning
# a single string in wiki format.
def description_wiki(lines):
    ps = DescriptionFormatter(None)
    for line in lines:
        ps.parseline(line)
    ps.end()
    return ps.text_wiki

# Parse multiple lines of description as written in a metadata file, returning
# a single string in HTML format.
def description_html(lines,linkres):
    ps = DescriptionFormatter(linkres)
    for line in lines:
        ps.parseline(line)
    ps.end()
    return ps.text_html



# Extract some information from the AndroidManifest.xml at the given path.
# Returns (version, vercode, package), any or all of which might be None.
# All values returned are strings.
def parse_androidmanifest(manifest):

    vcsearch = re.compile(r'.*android:versionCode="([^"]+)".*').search
    vnsearch = re.compile(r'.*android:versionName="([^"]+)".*').search
    psearch = re.compile(r'.*package="([^"]+)".*').search
    version = None
    vercode = None
    package = None
    for line in file(manifest):
        if not package:
            matches = psearch(line)
            if matches:
                package = matches.group(1)
        if not version:
            matches = vnsearch(line)
            if matches:
                version = matches.group(1)
        if not vercode:
            matches = vcsearch(line)
            if matches:
                vercode = matches.group(1)
    return (version, vercode, package)


class BuildException(Exception):
    def __init__(self, value, stdout = None, stderr = None):
        self.value = value
        self.stdout = stdout
        self.stderr = stderr

    def __str__(self):
        ret = repr(self.value)
        if self.stdout:
            ret = ret + "\n==== stdout begin ====\n" + str(self.stdout) + "\n==== stdout end ===="
        if self.stderr:
            ret = ret + "\n==== stderr begin ====\n" + str(self.stderr) + "\n==== stderr end ===="
        return ret

class VCSException(Exception):
    def __init__(self, value):
        self.value = value

    def __str__(self):
        return repr(self.value)

class MetaDataException(Exception):
    def __init__(self, value):
        self.value = value

    def __str__(self):
        return repr(self.value)


# Get the specified source library.
# Returns the path to it. Normally this is the path to be used when referencing
# it, which may be a subdirectory of the actual project. If you want the base
# directory of the project, pass 'basepath=True'.
# TODO: These are currently just hard-coded in this method. It will be a
# metadata-driven system eventually, but not yet.
def getsrclib(spec, extlib_dir, sdk_path, basepath=False):

    name, ref = spec.split('@')

    if name == 'GreenDroid':
        sdir = os.path.join(extlib_dir, 'GreenDroid')
        vcs = getvcs('git',
            'https://github.com/cyrilmottier/GreenDroid.git', sdir, sdk_path)
        vcs.gotorevision(ref)
        return os.path.join(sdir, 'GreenDroid')

    if name == 'Dropbear':
        sdir = os.path.join(extlib_dir, 'Dropbear')
        vcs = getvcs('git',
            'https://github.com/CyanogenMod/android_external_dropbear.git', sdir, sdk_path)
        vcs.gotorevision(ref)
        return sdir

    if name == 'ActionBarSherlock':
        sdir = os.path.join(extlib_dir, 'ActionBarSherlock')
        vcs = getvcs('git',
            'https://github.com/JakeWharton/ActionBarSherlock.git', sdir, sdk_path)
        vcs.gotorevision(ref)
        libdir = os.path.join(sdir, 'library')
        if subprocess.call([os.path.join(sdk_path, 'tools', 'android'),
            'update', 'project', '-p',
            libdir]) != 0:
            raise BuildException('Error updating ActionBarSherlock project')
        if basepath:
            return sdir
        return libdir

    if name == 'Amazing-ListView':
        sdir = os.path.join(extlib_dir, 'Amazing-ListView')
        vcs = getvcs('git-svn',
	    'http://android-amazing-listview.googlecode.com/svn/trunk', sdir, sdk_path)
        vcs.gotorevision(ref)
        libdir = os.path.join(sdir, 'AmazingListView')
        if subprocess.call([os.path.join(sdk_path, 'tools', 'android'),
            'update', 'project', '-p',
            libdir]) != 0:
            raise BuildException('Error updating Amazing-ListView project')
        if basepath:
            return sdir
        return libdir

    if name == 'ViewPagerIndicator':
        sdir = os.path.join(extlib_dir, 'ViewPagerIndicator')
        vcs = getvcs('git',
            'https://github.com/JakeWharton/Android-ViewPagerIndicator.git', sdir, sdk_path)
        vcs.gotorevision(ref)
        libdir = os.path.join(sdir, 'library')
        if subprocess.call([os.path.join(sdk_path, 'tools', 'android'),
            'update', 'project', '-p',
            libdir]) != 0:
            raise BuildException('Error updating Android-ViewPagerIndicator project')
        if basepath:
            return sdir
        return libdir

    if name == 'UITableView':
        sdir = os.path.join(extlib_dir, 'UITableView')
        vcs = getvcs('git',
            'https://github.com/thiagolocatelli/android-uitableview.git', sdir, sdk_path)
        vcs.gotorevision(ref)
        libdir = os.path.join(sdir, 'android-uitableview')
        if subprocess.call([os.path.join(sdk_path, 'tools', 'android'),
            'update', 'project', '-p',
            libdir]) != 0:
            raise BuildException('Error updating UITableView project')
        if basepath:
            return sdir
        return libdir

    if name == 'ViewPagerTabs':
        sdir = os.path.join(extlib_dir, 'ViewPagerTabs')
        vcs = getvcs('git',
            'https://github.com/astuetz/android-viewpagertabs.git', sdir, sdk_path)
        vcs.gotorevision(ref)
        pp = open(os.path.join(sdir, 'project.properties'), 'w')
        pp.write('android.library=true\n')
        pp.write('target=android-15\n')
        pp.close()
        if subprocess.call([os.path.join(sdk_path, 'tools', 'android'),
            'update', 'project', '-p',
            sdir]) != 0:
            raise BuildException('Error updating ViewPagerTabs project')
        return sdir

    if name == 'ActionBar':
        sdir = os.path.join(extlib_dir, 'ActionBar')
        vcs = getvcs('git',
            'https://github.com/johannilsson/android-actionbar.git', sdir, sdk_path)
        vcs.gotorevision(ref)
        libdir = os.path.join(sdir, 'actionbar')
        if subprocess.call([os.path.join(sdk_path, 'tools', 'android'),
            'update', 'project', '-p',
            libdir]) != 0:
            raise BuildException('Error updating ActionBar project')
        if basepath:
            return sdir
        return libdir

    if name == 'ActionBarNW':
        sdir = os.path.join(extlib_dir, 'ActionBarNW')
        vcs = getvcs('git',
            'https://github.com/NightWhistler/android-actionbar.git', sdir, sdk_path)
        vcs.gotorevision(ref)
        libdir = os.path.join(sdir, 'actionbar')
        if subprocess.call([os.path.join(sdk_path, 'tools', 'android'),
            'update', 'project', '-p',
            libdir]) != 0:
            raise BuildException('Error updating ActionBarNW project')
        if basepath:
            return sdir
        return libdir

    if name == 'FacebookSDK':
        sdir = os.path.join(extlib_dir, 'FacebookSDK')
        vcs = getvcs('git',
                'git://github.com/facebook/facebook-android-sdk.git', sdir, sdk_path)
        vcs.gotorevision(ref)
        libdir = os.path.join(sdir, 'facebook')
        if subprocess.call([os.path.join(sdk_path, 'tools', 'android'),
            'update', 'project', '-p',
            libdir]) != 0:
            raise BuildException('Error updating FacebookSDK project')
        if basepath:
            return sdir
        return libdir

    if name == 'OI':
        sdir = os.path.join(extlib_dir, 'OI')
        vcs = getvcs('git-svn',
                'http://openintents.googlecode.com/svn/trunk/', sdir, sdk_path)
        vcs.gotorevision(ref)
        return sdir

    if name == 'JOpenDocument':
        sdir = os.path.join(extlib_dir, 'JOpenDocument')
        vcs = getvcs('git',
                'https://github.com/andiwand/JOpenDocument.git', sdir, sdk_path)
        vcs.gotorevision(ref)
        shutil.rmtree(os.path.join(sdir, 'bin'))
        return sdir

    if name == 'BitcoinJWallet':
        sdir = os.path.join(extlib_dir, 'BitcoinJWallet')
        vcs = getvcs('git',
                'https://code.google.com/r/andreasschildbach-bitcoinj/', sdir, sdk_path)
        vcs.gotorevision(ref)
        return sdir

    if name == 'Color-Picker':
        sdir = os.path.join(extlib_dir, 'Color-Picker')
        vcs = getvcs('git',
            'https://github.com/brk3/android-color-picker.git', sdir, sdk_path)
        vcs.gotorevision(ref)
        if subprocess.call([os.path.join(sdk_path, 'tools', 'android'),
            'update', 'project', '-p',
            sdir]) != 0:
            raise BuildException('Error updating Color-Picker project')
        return sdir

    if name == 'Processing-Multitouch':
        sdir = os.path.join(extlib_dir, 'Processing-Multitouch')
        vcs = getvcs('git',
	    'https://github.com/rjmarsan/AndroidProcessingMultitouch.git', sdir, sdk_path)
        vcs.gotorevision(ref)
        if subprocess.call([os.path.join(sdk_path, 'tools', 'android'),
            'update', 'project', '-p',
            sdir]) != 0:
            raise BuildException('Error updating Multitouch project')
        return sdir

    if name == 'NewQuickAction3D':
        sdir = os.path.join(extlib_dir, 'NewQuickAction3D')
        vcs = getvcs('git',
	    'https://github.com/alt236/NewQuickAction3D.git', sdir, sdk_path)
        vcs.gotorevision(ref)
        if subprocess.call([os.path.join(sdk_path, 'tools', 'android'),
            'update', 'project', '-p',
            sdir]) != 0:
            raise BuildException('Error updating NewQuickAction3D project')
        return sdir

    if name == 'AnySoftKeyboard-API':
        sdir = os.path.join(extlib_dir, 'AnySoftKeyboard-API')
        vcs = getvcs('git',
            'https://github.com/AnySoftKeyboard/AnySoftKeyboard-API.git', sdir, sdk_path)
        vcs.gotorevision(ref)
        if subprocess.call([os.path.join(sdk_path, 'tools', 'android'),
            'update', 'project', '-p',
            sdir]) != 0:
            raise BuildException('Error updating AnySoftKeyboard-API project')
        return sdir

    if name == 'File-Picker':
        sdir = os.path.join(extlib_dir, 'File-Picker')
        vcs = getvcs('hg',
	    'https://code.google.com/p/android-file-picker/', sdir, sdk_path)
        vcs.gotorevision(ref)
        if subprocess.call([os.path.join(sdk_path, 'tools', 'android'),
            'update', 'project', '-p',
            sdir]) != 0:
            raise BuildException('Error updating File-Picker project')
        return sdir

    if name == 'EmulatorView':
        sdir = os.path.join(extlib_dir, 'EmulatorView')
        vcs = getvcs('git',
            'https://github.com/jackpal/Android-Terminal-Emulator.git', sdir, sdk_path)
        vcs.gotorevision(ref)
        libdir = os.path.join(sdir, 'libraries', 'emulatorview')
        if subprocess.call([os.path.join(sdk_path, 'tools', 'android'),
            'update', 'project', '-p',
            libdir]) != 0:
            raise BuildException('Error updating EmulatorView project')
        if basepath:
            return sdir
        return libdir

#Leave the native code as a blob; submodules required for that
    if name == 'Libpd':
        sdir = os.path.join(extlib_dir, 'Libpd')
        vcs = getvcs('git',
	    'https://github.com/libpd/pd-for-android.git', sdir, sdk_path)
        vcs.gotorevision(ref)
        libdir = os.path.join(sdir, 'PdCore')
        if subprocess.call([os.path.join(sdk_path, 'tools', 'android'),
            'update', 'project', '-p',
            libdir]) != 0:
            raise BuildException('LibPd project')
        if basepath:
            return sdir
        return libdir

    if name == 'Tree-View-List':
        sdir = os.path.join(extlib_dir, 'Tree-View-List')
        vcs = getvcs('hg',
	    'https://code.google.com/p/tree-view-list-android/', sdir, sdk_path)
        vcs.gotorevision(ref)
        if subprocess.call([os.path.join(sdk_path, 'tools', 'android'),
            'update', 'project', '-p',
            sdir]) != 0:
            raise BuildException('Error updating Tree-List-View project')
        return sdir

    if name == 'PrayTimes':
        sdir = os.path.join(extlib_dir, 'PrayTimes')
        vcs = getvcs('git',
	    'https://github.com/ebraminio/PrayTimes.git', sdir, sdk_path)
        vcs.gotorevision(ref)
        return sdir

    if name == 'HoloEverywhere':
        sdir = os.path.join(extlib_dir, 'HoloEverywhere')
        vcs = getvcs('git',
	    'https://github.com/ChristopheVersieux/HoloEverywhere.git', sdir, sdk_path)
        vcs.gotorevision(ref)
        libdir = os.path.join(sdir, 'library')
        if subprocess.call([os.path.join(sdk_path, 'tools', 'android'),
            'update', 'project', '-p',
            libdir]) != 0:
            raise BuildException('Error updating HoloEverywhere project')
        if basepath:
            return sdir
        return libdir

    if name == 'PullToRefresh':
        sdir = os.path.join(extlib_dir, 'PullToRefresh')
        vcs = getvcs('git',
	    'https://github.com/chrisbanes/Android-PullToRefresh.git', sdir, sdk_path)
        vcs.gotorevision(ref)
        return sdir

    if name == 'TessTwo':
        sdir = os.path.join(extlib_dir, 'TessTwo')
        vcs = getvcs('git',
	    'https://github.com/rmtheis/tess-two.git', sdir, sdk_path)
        vcs.gotorevision(ref)
        libdir = os.path.join(sdir, 'tess-two')
        if subprocess.call([os.path.join(sdk_path, 'tools', 'android'),
            'update', 'project', '-p',
            libdir]) != 0:
            raise BuildException('Error updating TessTwo project')
        if basepath:
            return sdir
        return libdir

    if name == 'TwidereExtension':
        sdir = os.path.join(extlib_dir, 'TwidereExtension')
        vcs = getvcs('git',
	    'https://github.com/mariotaku/twidere-extension-library.git', sdir, sdk_path)
        vcs.gotorevision(ref)
        return sdir

    if name == 'EncfsJava':
        sdir = os.path.join(extlib_dir, 'EncfsJava')
        vcs = getvcs('git',
	    'https://github.com/mrpdaemon/encfs-java.git', sdir, sdk_path)
        vcs.gotorevision(ref)
        return sdir

<<<<<<< HEAD
=======
    if name == 'MobAdMob':
        sdir = os.path.join(extlib_dir, 'MobAdMob')
        vcs = getvcs('git',
	    'https://github.com/mar-v-in/MobAdMob.git', sdir, sdk_path)
        vcs.gotorevision(ref)
        libdir = os.path.join(sdir, 'MobAdMob')
        pp = open(os.path.join(libdir, 'project.properties'), 'w')
        pp.write('android.library=true\n')
        pp.write('target=android-16\n')
        pp.close()
        if subprocess.call([os.path.join(sdk_path, 'tools', 'android'),
            'update', 'project', '-p',
            libdir]) != 0:
            raise BuildException('Error updating MobAdMob project')
        if basepath:
            return sdir
        return libdir

>>>>>>> cf8df0ba
    raise BuildException('Unknown srclib ' + name)


# Prepare the source code for a particular build
#  'vcs'         - the appropriate vcs object for the application
#  'app'         - the application details from the metadata
#  'build'       - the build details from the metadata
#  'build_dir'   - the path to the build directory, usually
#                   'build/app.id'
#  'extlib_dir'  - the path to the external libraries directory, usually
#                   'build/extlib'
#  'sdk_path'    - the path to the Android SDK
#  'ndk_path'    - the path to the Android NDK
#  'javacc_path' - the path to javacc
#  'mvn3'        - the path to the maven 3 executable
#  'verbose'     - optional: verbose or not (default=False)
# Returns the root directory, which may be the same as 'build_dir' or may
# be a subdirectory of it.
def prepare_source(vcs, app, build, build_dir, extlib_dir, sdk_path, ndk_path, javacc_path, mvn3, verbose=False):

    # Optionally, the actual app source can be in a subdirectory...
    if build.has_key('subdir'):
        root_dir = os.path.join(build_dir, build['subdir'])
    else:
        root_dir = build_dir

    # Get a working copy of the right revision...
    print "Getting source for revision " + build['commit']
    vcs.gotorevision(build['commit'])

    # Check that a subdir (if we're using one) exists. This has to happen
    # after the checkout, since it might not exist elsewhere...
    if not os.path.exists(root_dir):
        raise BuildException('Missing subdir ' + root_dir)

    # Initialise submodules if requred...
    if build.get('submodules', 'no')  == 'yes':
        if verbose: print "Initialising submodules..."
        vcs.initsubmodules()

    # Run an init command if one is required...
    if build.has_key('init'):
        init = build['init']
        init = init.replace('$$SDK$$', sdk_path)
        init = init.replace('$$NDK$$', ndk_path)
        init = init.replace('$$MVN$$', mvn3)
        if verbose: print "Doing init: exec '%s' in '%s'"%(init,root_dir)
        if subprocess.call(init, cwd=root_dir, shell=True) != 0:
            raise BuildException("Error running init command")

    # Generate (or update) the ant build file, build.xml...
    updatemode = build.get('update', '.')
    if (updatemode != 'no' and
        not build.has_key('maven')):
        parms = [os.path.join(sdk_path, 'tools', 'android'),
                'update', 'project', '-p', '.']
        parms.append('--subprojects')
        if build.has_key('target'):
            parms.append('-t')
            parms.append(build['target'])
        update_dirs = updatemode.split(';')
        # Force build.xml update if necessary...
        if updatemode == 'force' or build.has_key('target'):
            if updatemode == 'force':
                update_dirs = ['.']
            buildxml = os.path.join(root_dir, 'build.xml')
            if os.path.exists(buildxml):
                print 'Force-removing old build.xml'
                os.remove(buildxml)
        for d in update_dirs:
            cwd = root_dir + '/' + d
            if verbose:
                print "Update of '%s': exec '%s' in '%s'"%\
                    (d," ".join(parms),cwd)
            p = subprocess.Popen(parms, cwd=cwd, stdout=subprocess.PIPE, stderr=subprocess.PIPE)
            (out, err) = p.communicate()
            if p.returncode != 0:
                raise BuildException("Failed to update project with stdout '%s' and stderr '%s'"%(out,err))
            # check to see whether an error was returned without a proper exit code (this is the case for the 'no target set or target invalid' error)
            if err != "" and err.startswith("Error: "):
                raise BuildException("Failed to update project with stdout '%s' and stderr '%s'"%(out,err))

    # If the app has ant set up to sign the release, we need to switch
    # that off, because we want the unsigned apk...
    for propfile in ('build.properties', 'default.properties', 'ant.properties'):
        if os.path.exists(os.path.join(root_dir, propfile)):
            if subprocess.call(['sed','-i','s/^key.store/#/',
                                propfile], cwd=root_dir) !=0:
                raise BuildException("Failed to amend %s" % propfile)

    # Update the local.properties file...
    locprops = os.path.join(root_dir, 'local.properties')
    if os.path.exists(locprops):
        f = open(locprops, 'r')
        props = f.read()
        f.close()
        # Fix old-fashioned 'sdk-location' by copying
        # from sdk.dir, if necessary...
        if build.get('oldsdkloc', 'no') == "yes":
            sdkloc = re.match(r".*^sdk.dir=(\S+)$.*", props,
                re.S|re.M).group(1)
            props += "\nsdk-location=" + sdkloc + "\n"
        # Add ndk location...
        props+= "\nndk.dir=" + ndk_path + "\n"
        # Add java.encoding if necessary...
        if build.has_key('encoding'):
            props += "\njava.encoding=" + build['encoding'] + "\n"
        f = open(locprops, 'w')
        f.write(props)
        f.close()

    # Insert version code and number into the manifest if necessary...
    if build.has_key('forceversion'):
        if subprocess.call(['sed','-r','-i',
            's/android:versionName="[^"]+"/android:versionName="' + build['version'] + '"/g',
            'AndroidManifest.xml'], cwd=root_dir) !=0:
            raise BuildException("Failed to amend manifest")
    if build.has_key('forcevercode'):
        if subprocess.call(['sed','-r','-i',
            's/android:versionCode="[^"]+"/android:versionCode="' + build['vercode'] + '"/g',
            'AndroidManifest.xml'], cwd=root_dir) !=0:
            raise BuildException("Failed to amend manifest")

    # Delete unwanted file...
    if build.has_key('rm'):
        dest = os.path.join(build_dir, build['rm'])
        if os.path.exists(dest):
            os.remove(dest)

    # Fix apostrophes translation files if necessary...
    if build.get('fixapos', 'no') == 'yes':
        for root, dirs, files in os.walk(os.path.join(root_dir, 'res')):
            for filename in files:
                if filename.endswith('.xml'):
                    if subprocess.call(['sed','-i','s@' +
                        r"\([^\\]\)'@\1\\'" +
                        '@g',
                        os.path.join(root, filename)]) != 0:
                        raise BuildException("Failed to amend " + filename)

    # Fix translation files if necessary...
    if build.get('fixtrans', 'no') == 'yes':
        for root, dirs, files in os.walk(os.path.join(root_dir, 'res')):
            for filename in files:
                if filename.endswith('.xml'):
                    f = open(os.path.join(root, filename))
                    changed = False
                    outlines = []
                    for line in f:
                        num = 1
                        index = 0
                        oldline = line
                        while True:
                            index = line.find("%", index)
                            if index == -1:
                                break
                            next = line[index+1:index+2]
                            if next == "s" or next == "d":
                                line = (line[:index+1] +
                                        str(num) + "$" +
                                        line[index+1:])
                                num += 1
                                index += 3
                            else:
                                index += 1
                        # We only want to insert the positional arguments
                        # when there is more than one argument...
                        if oldline != line:
                            if num > 2:
                                changed = True
                            else:
                                line = oldline
                        outlines.append(line)
                    f.close()
                    if changed:
                        f = open(os.path.join(root, filename), 'w')
                        f.writelines(outlines)
                        f.close()

    # Add required external libraries...
    if build.has_key('extlibs'):
        libsdir = os.path.join(root_dir, 'libs')
        if not os.path.exists(libsdir):
            os.mkdir(libsdir)
        for lib in build['extlibs'].split(';'):
            libf = os.path.basename(lib)
            shutil.copyfile(os.path.join(extlib_dir, lib),
                    os.path.join(libsdir, libf))

    # Get required source libraries...
    srclibpaths = []
    if build.has_key('srclibs'):
        for lib in build['srclibs'].split(';'):
            name, _ = lib.split('@')
            srclibpaths.append((name, getsrclib(lib, extlib_dir, sdk_path)))
    basesrclib = vcs.getsrclib()
    # If one was used for the main source, add that too.
    if basesrclib:
        srclibpaths.append(basesrclib)

    # There should never be gen or bin directories in the source, so just get
    # rid of them...
    for baddir in ['gen', 'bin']:
        badpath = os.path.join(root_dir, baddir)
        if os.path.exists(badpath):
            shutil.rmtree(badpath)

    # Apply patches if any
    if 'patch' in build:
        for patch in build['patch'].split(';'):
            print "Applying " + patch
            patch_path = os.path.join('metadata', app['id'], patch)
            if subprocess.call(['patch', '-p1',
                            '-i', os.path.abspath(patch_path)], cwd=build_dir) != 0:
                raise BuildException("Failed to apply patch %s" % patch_path)

    # Run a pre-build command if one is required...
    if build.has_key('prebuild'):
        prebuild = build['prebuild']
        # Substitute source library paths into prebuild commands...
        for name, libpath in srclibpaths:
            libpath = os.path.relpath(libpath, root_dir)
            prebuild = prebuild.replace('$$' + name + '$$', libpath)
        prebuild = prebuild.replace('$$SDK$$', sdk_path)
        prebuild = prebuild.replace('$$NDK$$', ndk_path)
        prebuild = prebuild.replace('$$MVN3$$', mvn3)
        p = subprocess.Popen(prebuild, cwd=root_dir, shell=True,
                stdout=subprocess.PIPE, stderr=subprocess.PIPE)
        out, err = p.communicate()
        if p.returncode != 0:
            raise BuildException("Error running pre-build command", out, err)

    if build.get('anal-tics', 'no') == 'yes':
        fp = os.path.join(root_dir, 'src', 'com', 'google', 'android', 'apps', 'analytics')
        os.makedirs(fp)
        with open(os.path.join(fp, 'GoogleAnalyticsTracker.java'), 'w') as f:
            f.write("""
            package com.google.android.apps.analytics;
            public class GoogleAnalyticsTracker {
                private static GoogleAnalyticsTracker instance;
                private GoogleAnalyticsTracker() {
                }
                public static GoogleAnalyticsTracker getInstance() {
                    if(instance == null)
                        instance = new GoogleAnalyticsTracker();
                    return instance;
                }
                public void start(String i,int think ,Object not) {
                }
                public void dispatch() {
                }
                public void stop() {
                }
                public void setProductVersion(String uh, String hu) {
                }
                public void trackEvent(String that,String just,String aint,int happening) {
                }
                public void trackPageView(String nope) {
                }
                public void setCustomVar(int mind,String your,String own,int business) {
                }
            }
            """)

    # Special case init functions for funambol...
    if build.get('initfun', 'no')  == "yes":

        if subprocess.call(['sed','-i','s@' +
            '<taskdef resource="net/sf/antcontrib/antcontrib.properties" />' +
            '@' +
            '<taskdef resource="net/sf/antcontrib/antcontrib.properties">' +
            '<classpath>' +
            '<pathelement location="/usr/share/java/ant-contrib.jar"/>' +
            '</classpath>' +
            '</taskdef>' +
            '@g',
            'build.xml'], cwd=root_dir) !=0:
            raise BuildException("Failed to amend build.xml")

        if subprocess.call(['sed','-i','s@' +
            '\${user.home}/funambol/build/android/build.properties' +
            '@' +
            'build.properties' +
            '@g',
            'build.xml'], cwd=root_dir) !=0:
            raise BuildException("Failed to amend build.xml")

        buildxml = os.path.join(root_dir, 'build.xml')
        f = open(buildxml, 'r')
        xml = f.read()
        f.close()
        xmlout = ""
        mode = 0
        for line in xml.splitlines():
            if mode == 0:
                if line.find("jarsigner") != -1:
                    mode = 1
                else:
                    xmlout += line + "\n"
            else:
                if line.find("/exec") != -1:
                    mode += 1
                    if mode == 3:
                        mode =0
        f = open(buildxml, 'w')
        f.write(xmlout)
        f.close()

        if subprocess.call(['sed','-i','s@' +
            'platforms/android-2.0' +
            '@' +
            'platforms/android-8' +
            '@g',
            'build.xml'], cwd=root_dir) !=0:
            raise BuildException("Failed to amend build.xml")

        shutil.copyfile(
                os.path.join(root_dir, "build.properties.example"),
                os.path.join(root_dir, "build.properties"))

        if subprocess.call(['sed','-i','s@' +
            'javacchome=.*'+
            '@' +
            'javacchome=' + javacc_path +
            '@g',
            'build.properties'], cwd=root_dir) !=0:
            raise BuildException("Failed to amend build.properties")

        if subprocess.call(['sed','-i','s@' +
            'sdk-folder=.*'+
            '@' +
            'sdk-folder=' + sdk_path +
            '@g',
            'build.properties'], cwd=root_dir) !=0:
            raise BuildException("Failed to amend build.properties")

        if subprocess.call(['sed','-i','s@' +
            'android.sdk.version.*'+
            '@' +
            'android.sdk.version=2.0' +
            '@g',
            'build.properties'], cwd=root_dir) !=0:
            raise BuildException("Failed to amend build.properties")

    return root_dir


# Scan the source code in the given directory (and all subdirectories)
# and return a list of potential problems.
def scan_source(build_dir, root_dir, thisbuild):

    problems = []

    # Common known non-free blobs:
    usual_suspects = ['flurryagent',
                      'paypal_mpl',
                      'libgoogleanalytics',
                      'admob-sdk-android',
                      'googleadview',
                      'googleadmobadssdk',
                      'heyzap',
                      'jpct-ae']

    # Iterate through all files in the source code...
    for r,d,f in os.walk(build_dir):
        for curfile in f:

            if r.find('/.hg/') == -1:

                # Path (relative) to the file...
                fp = os.path.join(r, curfile)

                for suspect in usual_suspects:
                    if curfile.lower().find(suspect) != -1:
                        msg = 'Found probable non-free blob ' + fp
                        problems.append(msg)

                if curfile.endswith('.apk'):
                    msg = 'Found apk file, which should not be in the source - ' + fp
                    problems.append(msg)

                if curfile.endswith('.java'):
                    for line in file(fp):

                        if line.find('DexClassLoader') != -1:
                            msg = 'Found DexClassLoader in ' + fp
                            problems.append(msg)

    # Presence of a jni directory without buildjni=yes might
    # indicate a problem... (if it's not a problem, explicitly use
    # buildjni=no to bypass this check)
    if (os.path.exists(os.path.join(root_dir, 'jni')) and 
            thisbuild.get('buildjni') is None):
        msg = 'Found jni directory, but buildjni is not enabled'
        problems.append(msg)

    return problems


class KnownApks:

    def __init__(self):
        self.path = os.path.join('stats', 'known_apks.txt')
        self.apks = {}
        if os.path.exists(self.path):
            for line in file( self.path):
                t = line.rstrip().split(' ')
                if len(t) == 2:
                    self.apks[t[0]] = (t[1], None)
                else:
                    self.apks[t[0]] = (t[1], time.strptime(t[2], '%Y-%m-%d'))
        self.changed = False

    def writeifchanged(self):
        if self.changed:
            if not os.path.exists('stats'):
                os.mkdir('stats')
            f = open(self.path, 'w')
            lst = []
            for apk, app in self.apks.iteritems():
                appid, added = app
                line = apk + ' ' + appid
                if added:
                    line += ' ' + time.strftime('%Y-%m-%d', added)
                lst.append(line)
            for line in sorted(lst):
                f.write(line + '\n')
            f.close()

    # Record an apk (if it's new, otherwise does nothing)
    # Returns the date it was added.
    def recordapk(self, apk, app):
        if not apk in self.apks:
            self.apks[apk] = (app, time.gmtime(time.time()))
            self.changed = True
        _, added = self.apks[apk]
        return added

    # Look up information - given the 'apkname', returns (app id, date added/None).
    # Or returns None for an unknown apk.
    def getapp(self, apkname):
        if apkname in self.apks:
            return self.apks[apkname]
        return None

    # Get the most recent 'num' apps added to the repo, as a list of package ids
    # with the most recent first.
    def getlatest(self, num):
        apps = {}
        for apk, app in self.apks.iteritems():
            appid, added = app
            if added:
                if appid in apps:
                    if apps[appid] > added:
                        apps[appid] = added
                else:
                    apps[appid] = added
        sortedapps = sorted(apps.iteritems(), key=operator.itemgetter(1))[-num:]
        lst = []
        for app, added in sortedapps:
            lst.append(app)
        lst.reverse()
        return lst
<|MERGE_RESOLUTION|>--- conflicted
+++ resolved
@@ -1170,8 +1170,6 @@
         vcs.gotorevision(ref)
         return sdir
 
-<<<<<<< HEAD
-=======
     if name == 'MobAdMob':
         sdir = os.path.join(extlib_dir, 'MobAdMob')
         vcs = getvcs('git',
@@ -1190,7 +1188,6 @@
             return sdir
         return libdir
 
->>>>>>> cf8df0ba
     raise BuildException('Unknown srclib ' + name)
 
 
